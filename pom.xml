--- conflicted
+++ resolved
@@ -5,11 +5,7 @@
 	<parent>
 		<groupId>org.scijava</groupId>
 		<artifactId>pom-scijava</artifactId>
-<<<<<<< HEAD
 		<version>33.2.0</version>
-=======
-		<version>32.0.0</version>
->>>>>>> c33680b8
 		<relativePath />
 	</parent>
 
@@ -65,17 +61,10 @@
 	</mailingLists>
 
 	<scm>
-<<<<<<< HEAD
-		<connection>scm:git:git://github.com/tinevez/TrackMate-Ilastik</connection>
-		<developerConnection>scm:git:git@github.com:tinevez/TrackMate-Ilastik</developerConnection>
-		<tag>TrackMate-Ilastik-1.2.1</tag>
-		<url>https://github.com/tinevez/TrackMate-Ilastik</url>
-=======
 		<connection>scm:git:https://github.com/trackmate-sc/TrackMate-Ilastik</connection>
 		<developerConnection>scm:git:git@github.com:trackmate-sc/TrackMate-Ilastik</developerConnection>
 		<tag>HEAD</tag>
 		<url>https://github.com/trackmate-sc/TrackMate-Ilastik</url>
->>>>>>> c33680b8
 	</scm>
 	<issueManagement>
 		<system>GitHub Issues</system>
@@ -100,11 +89,6 @@
 	</properties>
 
 	<dependencies>
-		<dependency>
-			<groupId>sc.fiji</groupId>
-			<artifactId>TrackMate</artifactId>
-		</dependency>
-
 		<!-- ImageJ dependencies -->
 		<dependency>
 			<groupId>net.imagej</groupId>
@@ -137,15 +121,14 @@
 
 		<!-- Other dependencies -->
 		<dependency>
-<<<<<<< HEAD
 			<groupId>sc.fiji</groupId>
 			<artifactId>TrackMate</artifactId>
 			<version>7.8.1-SNAPSHOT</version>
-=======
+		</dependency>
+		<dependency>
 			<groupId>math.geom2d</groupId>
 			<artifactId>javaGeom</artifactId>
 			<version>${javaGeom.version}</version>
->>>>>>> c33680b8
 		</dependency>
 		<dependency>
 			<groupId>org.ilastik</groupId>
